[tool.poetry]
name          = "ocebuild"
version       = "0.0.0-dev"
description   = "Portable OpenCore EFI dependency & build manager."
authors       = [ "Cory Bennett <csquaredbennett@gmail.com>" ]
readme        = "README.md"
license       = "BSD-3-Clause"
homepage      = "https://github.com/Qonfused/OCE-Build"
repository    = "https://github.com/Qonfused/OCE-Build"
documentation = "https://ocebuild.readthedocs.io/"
keywords      = [ "cli", "tui", "packaging", "dependency", "opencore" ]
classifiers   = [
  "Development Status :: 2 - Pre-Alpha",
  'Environment :: Console',
  "Intended Audience :: Developers",
  'License :: OSI Approved :: BSD License',
  "Operating System :: OS Independent",
  "Programming Language :: Python",
  "Programming Language :: Python :: 3",
  "Programming Language :: Python :: 3.8",
  "Programming Language :: Python :: 3.9",
  "Programming Language :: Python :: 3.10",
  "Programming Language :: Python :: 3.11",
  "Programming Language :: Python :: Implementation :: CPython",
  "Programming Language :: C++",
  "Topic :: Software Development :: Libraries",
  "Topic :: Software Development :: Libraries :: Python Modules",
  "Topic :: Software Development :: Build Tools",
  "Operating System :: OS Independent",
]
<<<<<<< HEAD
include       = [
  "CHANGELOG.md",
  # Include the cli module in source distribution
  "ocebuild_cli",
  # Include vendored third_party dependencies
  "third_party/__init__.py",
  "third_party/cpython",
=======
packages      = [
  # Include required modules for the source distribution:
  { include = "ocebuild",         from = ".",   format = "sdist" },
  { include = "ocebuild_cli",     from = ".",   format = "sdist" },
  { include = "third_party",      from = ".",   format = "sdist" },
  # Redirect poetry to staging area for wheel distribution:
  { include = "ocebuild",  from = "ci/tools/poetry/staging",  format = "wheel" }
>>>>>>> 0273c15b
]
include       = [
  # Include required CI paths for PEP-517 builds:
  { path = "ci/tools/poetry",   format = "sdist" }
]

################################################################################
#                              Project Dependencies                            #
################################################################################

[tool.poetry.dependencies]
python            = ">=3.8"
packaging         = "^23.0"
typing_extensions = { version = "^4.2.0", python = "<3.10" }
graphlib_backport = { version = "^1.0.0", python = "<3.9" }

[tool.poetry.group.cli]
optional = false

[tool.poetry.group.cli.dependencies]
click = "^8.0.1"
rich = "^13.4.2"

[tool.poetry.group.dev.dependencies]
python-dotenv = "^1.0.0"
pre-commit = "^3.3.3"
pylint = "^2.17.4"

# [tool.poetry.group.docs.dependencies]
# # TODO

[tool.poetry.group.test.dependencies]
pytest      = "^7.0.1"
pytest-cov  = ">=3,<5"

################################################################################
#                                Project Scripts                               #
################################################################################

[tool.poetry.scripts]
ocebuild = "ocebuild.cli.__main__:_main"

[tool.poe]
include = [ "ci/scripts/tasks.toml" ]
poetry_command = "" # Run tasks via `poetry <task>` with the poethepoet plugin.

[tool.poe.tasks.test]
cmd     = "pytest --cov=ocebuild"
help    = "Runs project tests with a short coverage report."

[tool.poe.tasks.lint]
cmd     = "pylint --rcfile ci/tools/pylint/.pylintrc ocebuild"
help    = "Runs project linter with a short report."

[tool.poe.tasks.lint-diff]
shell   = "git diff --name-only | sed '/.*\\.py/!d' | xargs poetry lint"
interpreter = ["posix", "bash"]
help    = "Runs the lint command only on changed files."

################################################################################
#                               Test Configuration                             #
################################################################################

[tool.pytest.ini_options]
addopts           = "-rfEX --strict-markers"
# addopts           = "-rfEX --strict-markers --doctest-modules"
# doctest_optionflags = "NORMALIZE_WHITESPACE IGNORE_EXCEPTION_DETAIL"
filterwarnings = [ "ignore:invalid escape sequence:DeprecationWarning" ]
norecursedirs     = [ "ci", "dist", "docs", "scripts", "third_party" ]
python_files      = [ "*_test.py" ]
python_functions  = [ "test_*" ]

[tool.coverage.run]
relative_files  = true
source          = [ "ocebuild/*" ]
omit            = [ "__*.py", "*_test.py", "**/errors/*" ]

[tool.coverage.report]
exclude_also  = [
  # Don't complain about missing debug-only code:
  "def __repr__",
  "if self\\.debug",
  # Don't complain if tests don't hit defensive assertion code:
  "raise AssertionError",
  "raise NotImplementedError",
  "raise ValidatonError",
  "raise PathValidationError",
  # Don't complain if non-runnable code isn't run:
  "if 0:",
  "if __name__ == .__main__.:",
  # Don't complain about abstract methods, they aren't run:
  "@(abc\\.)?abstractmethod"
]
show_missing  = true
skip_covered  = true
skip_empty    = true
sort          = "-Miss"

################################################################################
#                              Build Configuration                             #
################################################################################

# Poetry hooks are only used when building using the full project locally.
[tool.poe.poetry_hooks]
pre_build     = "pre-build"
post_build    = "post-build"

[tool.poe.tasks.pre-build]
script        = "ci.tools.poetry.hooks.build:pre_build"

[tool.poe.tasks.post-build]
script        = "ci.tools.poetry.hooks.build:post_build"

# Below are used when building the project using any PEP-517 build backend.
[tool.poetry.build]
generate-setup-file = false
script        = "ci/tools/poetry/hooks/build.py"

[build-system]
requires      = ["poetry-core>=1.2.0b1"]
build-backend = "poetry.core.masonry.api"<|MERGE_RESOLUTION|>--- conflicted
+++ resolved
@@ -28,15 +28,6 @@
   "Topic :: Software Development :: Build Tools",
   "Operating System :: OS Independent",
 ]
-<<<<<<< HEAD
-include       = [
-  "CHANGELOG.md",
-  # Include the cli module in source distribution
-  "ocebuild_cli",
-  # Include vendored third_party dependencies
-  "third_party/__init__.py",
-  "third_party/cpython",
-=======
 packages      = [
   # Include required modules for the source distribution:
   { include = "ocebuild",         from = ".",   format = "sdist" },
@@ -44,7 +35,6 @@
   { include = "third_party",      from = ".",   format = "sdist" },
   # Redirect poetry to staging area for wheel distribution:
   { include = "ocebuild",  from = "ci/tools/poetry/staging",  format = "wheel" }
->>>>>>> 0273c15b
 ]
 include       = [
   # Include required CI paths for PEP-517 builds:
